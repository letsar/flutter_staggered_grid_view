import 'dart:collection';

import 'package:flutter/foundation.dart';
import 'package:flutter/rendering.dart';
import 'package:flutter/widgets.dart';
import 'package:flutter_staggered_grid_view/src/rendering/sliver_staggered_grid.dart';
import 'package:flutter_staggered_grid_view/src/rendering/sliver_variable_size_box_adaptor.dart';
import 'package:flutter_staggered_grid_view/src/widgets/staggered_tile.dart';

/// A base class for sliver that have multiple variable size box children.
///
/// Helps subclasses build their children lazily using a [SliverVariableSizeChildDelegate].
abstract class SliverVariableSizeBoxAdaptorWidget
    extends SliverWithKeepAliveWidget {
  /// Initializes fields for subclasses.
  const SliverVariableSizeBoxAdaptorWidget({
    Key? key,
    required this.delegate,
    this.addAutomaticKeepAlives = true,
<<<<<<< HEAD
    this.forceKeepChildWidget = false
  }) : super(key: key);


  /// A flag for decide children are/aren't kept.
  ///
  /// * if it's true, the children will cached in [_keepAliveBucket].
  final bool addAutomaticKeepAlives;

  /// Clear the [_childWidgets] when it is false(default value).
  ///
  /// * sometimes you refresh whole widget(like called setState/notifyListener() in page),and
  ///   children's status doesn't change(e.g. called loadMore()),so set
  ///   this [forceKeepChildWidget] to true maybe is a goods choice, it will avoid to
  ///   call builder again.
  ///   more details see the doc above the [SliverVariableSizeBoxAdaptorElement._childWidgets]
  final bool forceKeepChildWidget;

=======
  }) : super(key: key);

  /// Whether to add keepAlives to children
  final bool addAutomaticKeepAlives;

>>>>>>> 3bb855b7
  /// The delegate that provides the children for this widget.
  ///
  /// The children are constructed lazily using this widget to avoid creating
  /// more children than are visible through the [Viewport].
  ///
  /// See also:
  ///
  ///  * [SliverChildBuilderDelegate] and [SliverChildListDelegate], which are
  ///    commonly used subclasses of [SliverChildDelegate] that use a builder
  ///    callback and an explicit child list, respectively.
  final SliverChildDelegate delegate;

  @override
  SliverVariableSizeBoxAdaptorElement createElement() =>
<<<<<<< HEAD
      SliverVariableSizeBoxAdaptorElement(this,
          addAutomaticKeepAlives: addAutomaticKeepAlives,forceKeepChildWidget: forceKeepChildWidget);
=======
      SliverVariableSizeBoxAdaptorElement(
        this,
        addAutomaticKeepAlives: addAutomaticKeepAlives,
      );
>>>>>>> 3bb855b7

  @override
  RenderSliverVariableSizeBoxAdaptor createRenderObject(BuildContext context);

  /// Returns an estimate of the max scroll extent for all the children.
  ///
  /// Subclasses should override this function if they have additional
  /// information about their max scroll extent.
  ///
  /// This is used by [SliverMultiBoxAdaptorElement] to implement part of the
  /// [RenderSliverBoxChildManager] API.
  ///
  /// The default implementation defers to [delegate] via its
  /// [SliverChildDelegate.estimateMaxScrollOffset] method.
  double? estimateMaxScrollOffset(
    SliverConstraints constraints,
    int firstIndex,
    int lastIndex,
    double leadingScrollOffset,
    double trailingScrollOffset,
  ) {
    assert(lastIndex >= firstIndex);
    return delegate.estimateMaxScrollOffset(
      firstIndex,
      lastIndex,
      leadingScrollOffset,
      trailingScrollOffset,
    );
  }

  @override
  void debugFillProperties(DiagnosticPropertiesBuilder properties) {
    super.debugFillProperties(properties);
    properties.add(
      DiagnosticsProperty<SliverChildDelegate>('delegate', delegate),
    );
  }
}

/// An element that lazily builds children for a [SliverVariableSizeBoxAdaptorWidget].
///
/// Implements [RenderSliverVariableSizeBoxChildManager], which lets this element manage
/// the children of subclasses of [RenderSliverVariableSizeBoxAdaptor].
class SliverVariableSizeBoxAdaptorElement extends RenderObjectElement
    implements RenderSliverVariableSizeBoxChildManager {
  /// Creates an element that lazily builds children for the given widget.
<<<<<<< HEAD
  SliverVariableSizeBoxAdaptorElement(
      SliverVariableSizeBoxAdaptorWidget widget , {this.addAutomaticKeepAlives = true, this.forceKeepChildWidget = false})
      : super(widget);

  /// A flag for decide children are/aren't kept.
  ///
  /// * if it's true, the children will cached in [_keepAliveBucket].
  final bool addAutomaticKeepAlives;

  /// Clear the [_childWidgets] when it is false(default value).
  ///
  /// * sometimes you refresh whole widget(like called setState/notifyListener() in page),and
  ///   children's status doesn't change(e.g. called loadMore()),so set
  ///   this [forceKeepChildWidget] to true maybe is a goods choice, it will avoid to
  ///   call builder again.
  ///   more details see the doc above the [_childWidgets]
  final bool forceKeepChildWidget;

=======
  SliverVariableSizeBoxAdaptorElement(SliverVariableSizeBoxAdaptorWidget widget,
      {this.addAutomaticKeepAlives = true})
      : super(widget);

  /// Whether to add keepAlives to children
  final bool addAutomaticKeepAlives;

>>>>>>> 3bb855b7
  @override
  SliverVariableSizeBoxAdaptorWidget get widget =>
      super.widget as SliverVariableSizeBoxAdaptorWidget;

  @override
  RenderSliverVariableSizeBoxAdaptor get renderObject =>
      super.renderObject as RenderSliverVariableSizeBoxAdaptor;

  @override
  void update(covariant SliverVariableSizeBoxAdaptorWidget newWidget) {
    final SliverVariableSizeBoxAdaptorWidget oldWidget = widget;
    super.update(newWidget);
    final SliverChildDelegate newDelegate = newWidget.delegate;
    final SliverChildDelegate oldDelegate = oldWidget.delegate;
    if (newDelegate != oldDelegate &&
        (newDelegate.runtimeType != oldDelegate.runtimeType ||
            newDelegate.shouldRebuild(oldDelegate))) {
      performRebuild();
    }
  }

  // We inflate widgets at two different times:
  //  1. When we ourselves are told to rebuild (see performRebuild).
  //  2. When our render object needs a child (see createChild).
  // In both cases, we cache the results of calling into our delegate to get the widget,
  // so that if we do case 2 later, we don't call the builder again.
  // Any time we do case 1, though, we reset the cache.

  final Map<int, Widget?> _childWidgets = HashMap<int, Widget?>();
  final SplayTreeMap<int, Element> _childElements =
      SplayTreeMap<int, Element>();

  @override
  void performRebuild() {
    if(! forceKeepChildWidget) {
      _childWidgets.clear();// Reset the cache, as described above.
    }
    super.performRebuild();
    assert(_currentlyUpdatingChildIndex == null);
    try {
      late final int firstIndex;
      late final int lastIndex;
      if (_childElements.isEmpty) {
        firstIndex = 0;
        lastIndex = 0;
      } else if (_didUnderflow) {
        firstIndex = _childElements.firstKey()!;
        lastIndex = _childElements.lastKey()! + 1;
      } else {
        firstIndex = _childElements.firstKey()!;
        lastIndex = _childElements.lastKey()!;
      }

      for (int index = firstIndex; index <= lastIndex; ++index) {
        _currentlyUpdatingChildIndex = index;
        final Element? newChild =
            updateChild(_childElements[index], _build(index), index);
        if (newChild != null) {
          _childElements[index] = newChild;
        } else {
          _childElements.remove(index);
        }
      }
    } finally {
      _currentlyUpdatingChildIndex = null;
    }
  }

  Widget? _build(int index) {
    if(forceKeepChildWidget && _childWidgets[index] != null) {
      return _childWidgets[index];
    }
    return _childWidgets.putIfAbsent(
        index, () => widget.delegate.build(this, index));
  }

  @override
  void createChild(int index) {
    assert(_currentlyUpdatingChildIndex == null);
    owner!.buildScope(this, () {
      Element? newChild;
      try {
        _currentlyUpdatingChildIndex = index;
        newChild = updateChild(_childElements[index], _build(index), index);
      } finally {
        _currentlyUpdatingChildIndex = null;
      }
      if (newChild != null) {
        _childElements[index] = newChild;
      } else {
        _childElements.remove(index);
      }
    });
  }

  @override
  Element? updateChild(Element? child, Widget? newWidget, dynamic newSlot) {
    final oldParentData = child?.renderObject?.parentData
        as SliverVariableSizeBoxAdaptorParentData?;
    final Element? newChild = super.updateChild(child, newWidget, newSlot);
    final newParentData = newChild?.renderObject?.parentData
        as SliverVariableSizeBoxAdaptorParentData?;

    // set keepAlive to true in order to populate the cache
    if (addAutomaticKeepAlives && newParentData != null) {
      newParentData.keepAlive = true;
    }

    // Preserve the old layoutOffset if the renderObject was swapped out.
    if (oldParentData != newParentData &&
        oldParentData != null &&
        newParentData != null) {
      newParentData.layoutOffset = oldParentData.layoutOffset;
    }

    return newChild;
  }

  @override
  void forgetChild(Element child) {
    assert(child.slot != null);
    assert(_childElements.containsKey(child.slot));
    _childElements.remove(child.slot);
    super.forgetChild(child);
  }

  @override
  void removeChild(RenderBox child) {
    final int index = renderObject.indexOf(child);
    assert(_currentlyUpdatingChildIndex == null);
    assert(index >= 0);
    owner!.buildScope(this, () {
      assert(_childElements.containsKey(index));
      try {
        _currentlyUpdatingChildIndex = index;
        final Element? result = updateChild(_childElements[index], null, index);
        assert(result == null);
      } finally {
        _currentlyUpdatingChildIndex = null;
      }
      _childElements.remove(index);
      assert(!_childElements.containsKey(index));
    });
  }

  double? _extrapolateMaxScrollOffset(
    int? firstIndex,
    int? lastIndex,
    double? leadingScrollOffset,
    double? trailingScrollOffset,
  ) {
    final int? childCount = widget.delegate.estimatedChildCount;
    if (childCount == null) {
      return double.infinity;
    }
    if (lastIndex == childCount - 1) {
      return trailingScrollOffset;
    }
    final int reifiedCount = lastIndex! - firstIndex! + 1;
    final double averageExtent =
        (trailingScrollOffset! - leadingScrollOffset!) / reifiedCount;
    final int remainingCount = childCount - lastIndex - 1;
    return trailingScrollOffset + averageExtent * remainingCount;
  }

  @override
  double estimateMaxScrollOffset(
    SliverConstraints constraints, {
    int? firstIndex,
    int? lastIndex,
    double? leadingScrollOffset,
    double? trailingScrollOffset,
  }) {
    return widget.estimateMaxScrollOffset(
          constraints,
          firstIndex!,
          lastIndex!,
          leadingScrollOffset!,
          trailingScrollOffset!,
        ) ??
        _extrapolateMaxScrollOffset(
          firstIndex,
          lastIndex,
          leadingScrollOffset,
          trailingScrollOffset,
        )!;
  }

  @override
  int get childCount => widget.delegate.estimatedChildCount ?? 0;

  @override
  void didStartLayout() {
    assert(debugAssertChildListLocked());
  }

  @override
  void didFinishLayout() {
    assert(debugAssertChildListLocked());
    final int firstIndex = _childElements.firstKey() ?? 0;
    final int lastIndex = _childElements.lastKey() ?? 0;
    widget.delegate.didFinishLayout(firstIndex, lastIndex);
  }

  int? _currentlyUpdatingChildIndex;

  @override
  bool debugAssertChildListLocked() {
    assert(_currentlyUpdatingChildIndex == null);
    return true;
  }

  @override
  void didAdoptChild(RenderBox child) {
    assert(_currentlyUpdatingChildIndex != null);
    final childParentData =
        child.parentData! as SliverVariableSizeBoxAdaptorParentData;
    childParentData.index = _currentlyUpdatingChildIndex;
  }

  bool _didUnderflow = false;

  @override
  void setDidUnderflow(bool value) {
    _didUnderflow = value;
  }

  @override
  void insertRenderObjectChild(covariant RenderBox child, int slot) {
    assert(_currentlyUpdatingChildIndex == slot);
    assert(renderObject.debugValidateChild(child));
    renderObject[_currentlyUpdatingChildIndex!] = child;
    assert(() {
      final childParentData =
          child.parentData! as SliverVariableSizeBoxAdaptorParentData;
      assert(slot == childParentData.index);
      return true;
    }());
  }

  @override
  void moveRenderObjectChild(
    covariant RenderObject child,
    covariant Object? oldSlot,
    covariant Object? newSlot,
  ) {
    assert(false);
  }

  @override
  void removeRenderObjectChild(
    covariant RenderObject child,
    covariant Object? slot,
  ) {
    assert(_currentlyUpdatingChildIndex != null);
    renderObject.remove(_currentlyUpdatingChildIndex!);
  }

  @override
  void visitChildren(ElementVisitor visitor) {
    // The toList() is to make a copy so that the underlying list can be modified by
    // the visitor:
    _childElements.values.toList().forEach(visitor);
  }

  @override
  void debugVisitOnstageChildren(ElementVisitor visitor) {
    _childElements.values.where((Element child) {
      final parentData =
          child.renderObject!.parentData as SliverMultiBoxAdaptorParentData?;
      late double itemExtent;
      switch (renderObject.constraints.axis) {
        case Axis.horizontal:
          itemExtent = child.renderObject!.paintBounds.width;
          break;
        case Axis.vertical:
          itemExtent = child.renderObject!.paintBounds.height;
          break;
      }

      return parentData!.layoutOffset! <
              renderObject.constraints.scrollOffset +
                  renderObject.constraints.remainingPaintExtent &&
          parentData.layoutOffset! + itemExtent >
              renderObject.constraints.scrollOffset;
    }).forEach(visitor);
  }
}

/// A sliver that places multiple box children in a two dimensional arrangement.
///
/// [SliverStaggeredGrid] places its children in arbitrary positions determined by
/// [gridDelegate]. Each child is forced to have the size specified by the
/// [gridDelegate].
///
/// The main axis direction of a grid is the direction in which it scrolls; the
/// cross axis direction is the orthogonal direction.
///
/// ## Sample code
///
/// This example, which would be inserted into a [CustomScrollView.slivers]
/// list, shows 8 boxes:
///
/// ```dart
///SliverStaggeredGrid.count(
///  crossAxisCount: 4,
///  mainAxisSpacing: 4.0,
///  crossAxisSpacing: 4.0,
///  children: const <Widget>[
///    const Text('1'),
///    const Text('2'),
///    const Text('3'),
///    const Text('4'),
///    const Text('5'),
///    const Text('6'),
///    const Text('7'),
///    const Text('8'),
///  ],
///  staggeredTiles: const <StaggeredTile>[
///    const StaggeredTile.count(2, 2),
///    const StaggeredTile.count(2, 1),
///    const StaggeredTile.count(2, 2),
///    const StaggeredTile.count(2, 1),
///    const StaggeredTile.count(2, 2),
///    const StaggeredTile.count(2, 1),
///    const StaggeredTile.count(2, 2),
///    const StaggeredTile.count(2, 1),
///  ],
///)
/// ```
///
/// See also:
///
///  * [SliverList], which places its children in a linear array.
///  * [SliverFixedExtentList], which places its children in a linear
///    array with a fixed extent in the main axis.
///  * [SliverPrototypeExtentList], which is similar to [SliverFixedExtentList]
///    except that it uses a prototype list item instead of a pixel value to define
///    the main axis extent of each item.
class SliverStaggeredGrid extends SliverVariableSizeBoxAdaptorWidget {
  /// Creates a sliver that places multiple box children in a two dimensional
  /// arrangement.
  const SliverStaggeredGrid({
    Key? key,
    required SliverChildDelegate delegate,
    required this.gridDelegate,
    bool addAutomaticKeepAlives = true,
<<<<<<< HEAD
    bool forceKeepChildWidget = false,
    this.keepBucketSize = 30
  }) : super(key: key, delegate: delegate,
            addAutomaticKeepAlives: addAutomaticKeepAlives,
            forceKeepChildWidget: forceKeepChildWidget);

=======
  }) : super(
          key: key,
          delegate: delegate,
          addAutomaticKeepAlives: addAutomaticKeepAlives,
        );
>>>>>>> 3bb855b7

  /// Creates a sliver that places multiple box children in a two dimensional
  /// arrangement with a fixed number of tiles in the cross axis.
  ///
  /// Uses a [SliverStaggeredGridDelegateWithFixedCrossAxisCount] as the [gridDelegate],
  /// and a [SliverVariableSizeChildListDelegate] as the [delegate].
  ///
  /// The `addAutomaticKeepAlives` argument corresponds to the
  //  [SliverVariableSizeChildListDelegate.addAutomaticKeepAlives] property. The
  ///
  /// See also:
  ///
  ///  * [StaggeredGridView.count], the equivalent constructor for [StaggeredGridView] widgets.
  SliverStaggeredGrid.count({
    Key? key,
    required int crossAxisCount,
    double mainAxisSpacing = 0.0,
    double crossAxisSpacing = 0.0,
    List<Widget> children = const <Widget>[],
    List<StaggeredTile> staggeredTiles = const <StaggeredTile>[],
    bool addAutomaticKeepAlives = true,
<<<<<<< HEAD
    bool forceKeepChildWidget = false,
    this.keepBucketSize = 30
=======
>>>>>>> 3bb855b7
  })  : gridDelegate = SliverStaggeredGridDelegateWithFixedCrossAxisCount(
          crossAxisCount: crossAxisCount,
          mainAxisSpacing: mainAxisSpacing,
          crossAxisSpacing: crossAxisSpacing,
          staggeredTileBuilder: (i) => staggeredTiles[i],
          staggeredTileCount: staggeredTiles.length,
        ),
        super(
          key: key,
          delegate: SliverChildListDelegate(
            children,
            addAutomaticKeepAlives: addAutomaticKeepAlives,
          ),
          addAutomaticKeepAlives: addAutomaticKeepAlives,
          forceKeepChildWidget: forceKeepChildWidget
        );

  /// Creates a sliver that builds multiple box children in a two dimensional
  /// arrangement with a fixed number of tiles in the cross axis.
  ///
  /// This constructor is appropriate for grid views with a large (or infinite)
  /// number of children because the builder is called only for those children
  /// that are actually visible.
  ///
  /// Uses a [SliverStaggeredGridDelegateWithFixedCrossAxisCount] as the
  /// [gridDelegate], and a [SliverVariableSizeChildBuilderDelegate] as the [delegate].
  ///
  /// See also:
  ///
  ///  * [StaggeredGridView.countBuilder], the equivalent constructor for
  ///  [StaggeredGridView] widgets.
  SliverStaggeredGrid.countBuilder({
    Key? key,
    required int crossAxisCount,
    required IndexedStaggeredTileBuilder staggeredTileBuilder,
    required IndexedWidgetBuilder itemBuilder,
    required int itemCount,
    double mainAxisSpacing = 0,
    double crossAxisSpacing = 0,
    bool addAutomaticKeepAlives = true,
<<<<<<< HEAD
    bool forceKeepChildWidget = false,
    this.keepBucketSize = 30
=======
>>>>>>> 3bb855b7
  })  : gridDelegate = SliverStaggeredGridDelegateWithFixedCrossAxisCount(
          crossAxisCount: crossAxisCount,
          mainAxisSpacing: mainAxisSpacing,
          crossAxisSpacing: crossAxisSpacing,
          staggeredTileBuilder: staggeredTileBuilder,
          staggeredTileCount: itemCount,
        ),
        super(
          key: key,
          delegate: SliverChildBuilderDelegate(
            itemBuilder,
            childCount: itemCount,
            addAutomaticKeepAlives: addAutomaticKeepAlives,
          ),
          addAutomaticKeepAlives: addAutomaticKeepAlives,
          forceKeepChildWidget: forceKeepChildWidget
        );

  /// Creates a sliver that places multiple box children in a two dimensional
  /// arrangement with tiles that each have a maximum cross-axis extent.
  ///
  /// Uses a [SliverStaggeredGridDelegateWithMaxCrossAxisExtent] as the [gridDelegate],
  /// and a [SliverVariableSizeChildListDelegate] as the [delegate].
  ///
  /// See also:
  ///
  ///  * [StaggeredGridView.extent], the equivalent constructor for [StaggeredGridView] widgets.
  SliverStaggeredGrid.extent({
    Key? key,
    required double maxCrossAxisExtent,
    double mainAxisSpacing = 0,
    double crossAxisSpacing = 0,
    List<Widget> children = const <Widget>[],
    List<StaggeredTile> staggeredTiles = const <StaggeredTile>[],
    bool addAutomaticKeepAlives = true,
<<<<<<< HEAD
    bool forceKeepChildWidget = false,
    this.keepBucketSize = 30
=======
>>>>>>> 3bb855b7
  })  : gridDelegate = SliverStaggeredGridDelegateWithMaxCrossAxisExtent(
          maxCrossAxisExtent: maxCrossAxisExtent,
          mainAxisSpacing: mainAxisSpacing,
          crossAxisSpacing: crossAxisSpacing,
          staggeredTileBuilder: (i) => staggeredTiles[i],
          staggeredTileCount: staggeredTiles.length,
        ),
        super(
          key: key,
          delegate: SliverChildListDelegate(
            children,
            addAutomaticKeepAlives: addAutomaticKeepAlives,
          ),
        addAutomaticKeepAlives: addAutomaticKeepAlives,
          forceKeepChildWidget: forceKeepChildWidget
        );

  /// Creates a sliver that builds multiple box children in a two dimensional
  /// arrangement with tiles that each have a maximum cross-axis extent.
  ///
  /// This constructor is appropriate for grid views with a large (or infinite)
  /// number of children because the builder is called only for those children
  /// that are actually visible.
  ///
  /// Uses a [SliverStaggeredGridDelegateWithMaxCrossAxisExtent] as the
  /// [gridDelegate], and a [SliverVariableSizeChildBuilderDelegate] as the [delegate].
  ///
  /// See also:
  ///
  ///  * [StaggeredGridView.extentBuilder], the equivalent constructor for
  ///  [StaggeredGridView] widgets.
  SliverStaggeredGrid.extentBuilder({
    Key? key,
    required double maxCrossAxisExtent,
    required IndexedStaggeredTileBuilder staggeredTileBuilder,
    required IndexedWidgetBuilder itemBuilder,
    required int itemCount,
    double mainAxisSpacing = 0,
    double crossAxisSpacing = 0,
    bool addAutomaticKeepAlives = true,
<<<<<<< HEAD
    bool forceKeepChildWidget = false,
    this.keepBucketSize = 30
=======
>>>>>>> 3bb855b7
  })  : gridDelegate = SliverStaggeredGridDelegateWithMaxCrossAxisExtent(
          maxCrossAxisExtent: maxCrossAxisExtent,
          mainAxisSpacing: mainAxisSpacing,
          crossAxisSpacing: crossAxisSpacing,
          staggeredTileBuilder: staggeredTileBuilder,
          staggeredTileCount: itemCount,
        ),
        super(
          key: key,
          delegate: SliverChildBuilderDelegate(
            itemBuilder,
            childCount: itemCount,
            addAutomaticKeepAlives: addAutomaticKeepAlives,
          ),
        addAutomaticKeepAlives: addAutomaticKeepAlives,
          forceKeepChildWidget: forceKeepChildWidget
        );

  /// The delegate that controls the size and position of the children.
  final SliverStaggeredGridDelegate gridDelegate;

  /// The size of [_keepAliveBucket]
  /// * We will keep some invisible nodes in [_keepAliveBucket],to promote performance.
  ///
  /// * In some case, we show a large or infinite list (usually with picture),
  ///   and for make a good performance, we should limit bucket's size,otherwise it
  ///   will cost huge memory.
  ///
  /// * More details see [RenderSliverVariableSizeBoxAdaptor].
  ///
  /// * if [addAutomaticKeepAlives] is false, the [_keepAliveBucket] will never work.
  final int keepBucketSize;

  @override
  RenderSliverStaggeredGrid createRenderObject(BuildContext context) {
    final element = context as SliverVariableSizeBoxAdaptorElement;
    return RenderSliverStaggeredGrid(
        childManager: element, gridDelegate: gridDelegate, keepBucketSize: keepBucketSize);
  }

  @override
  void updateRenderObject(
      BuildContext context, RenderSliverStaggeredGrid renderObject) {
    renderObject.gridDelegate = gridDelegate;
  }
}<|MERGE_RESOLUTION|>--- conflicted
+++ resolved
@@ -17,7 +17,6 @@
     Key? key,
     required this.delegate,
     this.addAutomaticKeepAlives = true,
-<<<<<<< HEAD
     this.forceKeepChildWidget = false
   }) : super(key: key);
 
@@ -36,13 +35,6 @@
   ///   more details see the doc above the [SliverVariableSizeBoxAdaptorElement._childWidgets]
   final bool forceKeepChildWidget;
 
-=======
-  }) : super(key: key);
-
-  /// Whether to add keepAlives to children
-  final bool addAutomaticKeepAlives;
-
->>>>>>> 3bb855b7
   /// The delegate that provides the children for this widget.
   ///
   /// The children are constructed lazily using this widget to avoid creating
@@ -57,15 +49,8 @@
 
   @override
   SliverVariableSizeBoxAdaptorElement createElement() =>
-<<<<<<< HEAD
       SliverVariableSizeBoxAdaptorElement(this,
           addAutomaticKeepAlives: addAutomaticKeepAlives,forceKeepChildWidget: forceKeepChildWidget);
-=======
-      SliverVariableSizeBoxAdaptorElement(
-        this,
-        addAutomaticKeepAlives: addAutomaticKeepAlives,
-      );
->>>>>>> 3bb855b7
 
   @override
   RenderSliverVariableSizeBoxAdaptor createRenderObject(BuildContext context);
@@ -112,7 +97,6 @@
 class SliverVariableSizeBoxAdaptorElement extends RenderObjectElement
     implements RenderSliverVariableSizeBoxChildManager {
   /// Creates an element that lazily builds children for the given widget.
-<<<<<<< HEAD
   SliverVariableSizeBoxAdaptorElement(
       SliverVariableSizeBoxAdaptorWidget widget , {this.addAutomaticKeepAlives = true, this.forceKeepChildWidget = false})
       : super(widget);
@@ -131,15 +115,6 @@
   ///   more details see the doc above the [_childWidgets]
   final bool forceKeepChildWidget;
 
-=======
-  SliverVariableSizeBoxAdaptorElement(SliverVariableSizeBoxAdaptorWidget widget,
-      {this.addAutomaticKeepAlives = true})
-      : super(widget);
-
-  /// Whether to add keepAlives to children
-  final bool addAutomaticKeepAlives;
-
->>>>>>> 3bb855b7
   @override
   SliverVariableSizeBoxAdaptorWidget get widget =>
       super.widget as SliverVariableSizeBoxAdaptorWidget;
@@ -487,20 +462,12 @@
     required SliverChildDelegate delegate,
     required this.gridDelegate,
     bool addAutomaticKeepAlives = true,
-<<<<<<< HEAD
     bool forceKeepChildWidget = false,
     this.keepBucketSize = 30
   }) : super(key: key, delegate: delegate,
             addAutomaticKeepAlives: addAutomaticKeepAlives,
             forceKeepChildWidget: forceKeepChildWidget);
 
-=======
-  }) : super(
-          key: key,
-          delegate: delegate,
-          addAutomaticKeepAlives: addAutomaticKeepAlives,
-        );
->>>>>>> 3bb855b7
 
   /// Creates a sliver that places multiple box children in a two dimensional
   /// arrangement with a fixed number of tiles in the cross axis.
@@ -522,11 +489,8 @@
     List<Widget> children = const <Widget>[],
     List<StaggeredTile> staggeredTiles = const <StaggeredTile>[],
     bool addAutomaticKeepAlives = true,
-<<<<<<< HEAD
     bool forceKeepChildWidget = false,
     this.keepBucketSize = 30
-=======
->>>>>>> 3bb855b7
   })  : gridDelegate = SliverStaggeredGridDelegateWithFixedCrossAxisCount(
           crossAxisCount: crossAxisCount,
           mainAxisSpacing: mainAxisSpacing,
@@ -567,11 +531,8 @@
     double mainAxisSpacing = 0,
     double crossAxisSpacing = 0,
     bool addAutomaticKeepAlives = true,
-<<<<<<< HEAD
     bool forceKeepChildWidget = false,
     this.keepBucketSize = 30
-=======
->>>>>>> 3bb855b7
   })  : gridDelegate = SliverStaggeredGridDelegateWithFixedCrossAxisCount(
           crossAxisCount: crossAxisCount,
           mainAxisSpacing: mainAxisSpacing,
@@ -607,11 +568,8 @@
     List<Widget> children = const <Widget>[],
     List<StaggeredTile> staggeredTiles = const <StaggeredTile>[],
     bool addAutomaticKeepAlives = true,
-<<<<<<< HEAD
     bool forceKeepChildWidget = false,
     this.keepBucketSize = 30
-=======
->>>>>>> 3bb855b7
   })  : gridDelegate = SliverStaggeredGridDelegateWithMaxCrossAxisExtent(
           maxCrossAxisExtent: maxCrossAxisExtent,
           mainAxisSpacing: mainAxisSpacing,
@@ -652,11 +610,8 @@
     double mainAxisSpacing = 0,
     double crossAxisSpacing = 0,
     bool addAutomaticKeepAlives = true,
-<<<<<<< HEAD
     bool forceKeepChildWidget = false,
     this.keepBucketSize = 30
-=======
->>>>>>> 3bb855b7
   })  : gridDelegate = SliverStaggeredGridDelegateWithMaxCrossAxisExtent(
           maxCrossAxisExtent: maxCrossAxisExtent,
           mainAxisSpacing: mainAxisSpacing,
